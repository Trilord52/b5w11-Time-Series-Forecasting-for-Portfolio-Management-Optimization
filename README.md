--- conflicted
+++ resolved
@@ -181,25 +181,6 @@
 
 ---
 
-<<<<<<< HEAD
-## Limitations & Next Steps
-=======
-
->>>>>>> f012f6d9
-
-- **Limitations:**
-  - Forecasts are based solely on historical price data; external factors (e.g., macroeconomic events) are not included.
-  - LSTM and ARIMA models may underperform in regime shifts or during market shocks.
-  - Transaction costs and slippage are modeled simply; real-world trading may incur higher costs.
-  - No live trading or real-time data integration.
-
-- **Next Steps:**
-  - Integrate additional assets and alternative data sources.
-  - Experiment with more advanced models (e.g., Prophet, Transformer-based models).
-  - Build a dashboard for real-time monitoring and reporting.
-  - Implement automated retraining and model monitoring pipelines.
-
----
 
 ## Contributing
 
